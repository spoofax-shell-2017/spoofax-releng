[submodule "mb-rep"]
  path = mb-rep
  url = https://github.com/metaborg/mb-rep.git
<<<<<<< HEAD
  branch = new-spoofax-plugin-new-build
=======
  branch = new-build-system
>>>>>>> 1fad1722
[submodule "mb-exec"]
  path = mb-exec
  url = https://github.com/metaborg/mb-exec.git
  branch = master
[submodule "mb-exec-deps"]
  path = mb-exec-deps
  url = https://github.com/metaborg/mb-exec-deps.git
  branch = master
[submodule "jsglr"]
  path = jsglr
  url = https://github.com/metaborg/jsglr.git
  branch = new-spoofax-plugin
[submodule "runtime-libraries"]
  path = runtime-libraries
  url = https://github.com/metaborg/runtime-libraries.git
<<<<<<< HEAD
  branch = new-spoofax-plugin-new-build
[submodule "spoofax"]
  path = spoofax
  url = https://github.com/metaborg/spoofax.git
  branch = new-spoofax-plugin-new-build
=======
  branch = new-build-system
[submodule "spoofax"]
  path = spoofax
  url = https://github.com/metaborg/spoofax.git
  branch = new-build-system
>>>>>>> 1fad1722
[submodule "spoofax-debug"]
  path = spoofax-debug
  url = https://github.com/metaborg/spoofax-debug.git
  branch = master
[submodule "spoofax-deploy"]
  path = spoofax-deploy
  url = https://github.com/metaborg/spoofax-deploy.git
<<<<<<< HEAD
  branch = new-spoofax-plugin-new-build
[submodule "sdf"]
  path = sdf
  url = https://github.com/metaborg/sdf.git
  branch = new-spoofax-plugin-new-build
=======
  branch = new-build-system
[submodule "sdf"]
  path = sdf
  url = https://github.com/metaborg/sdf.git
  branch = new-build-system
>>>>>>> 1fad1722
[submodule "rtg"]
  path = rtg
  url = https://github.com/metaborg/rtg.git
  branch = master
[submodule "box"]
  path = box
  url = https://github.com/metaborg/box.git
  branch = master
[submodule "esv"]
  path = esv
  url = https://github.com/metaborg/esv.git
<<<<<<< HEAD
  branch = new-spoofax-plugin-new-build
[submodule "stratego"]
  path = stratego
  url = https://github.com/metaborg/stratego.git
  branch = new-spoofax-plugin-new-build
=======
  branch = new-build-system
[submodule "stratego"]
  path = stratego
  url = https://github.com/metaborg/stratego.git
  branch = new-build-system
>>>>>>> 1fad1722
[submodule "aster"]
  path = aster
  url = https://github.com/metaborg/aster.git
  branch = master
[submodule "nabl"]
  path = nabl
  url = https://github.com/metaborg/nabl.git
<<<<<<< HEAD
  branch = new-spoofax-plugin-new-build
[submodule "ts"]
  path = ts
  url = https://github.com/metaborg/ts.git
  branch = new-spoofax-plugin-new-build
[submodule "spt"]
  path = spt
  url = https://github.com/metaborg/spt.git
  branch = new-spoofax-plugin
=======
  branch = new-build-system
[submodule "ts"]
  path = ts
  url = https://github.com/metaborg/ts.git
  branch = new-build-system
[submodule "spt"]
  path = spt
  url = https://github.com/metaborg/spt.git
  branch = new-build-system
>>>>>>> 1fad1722
[submodule "imp-patched"]
  path = imp-patched
  url = https://github.com/metaborg/imp-patched.git
  branch = spoofax
[submodule "strategoxt"]
  path = strategoxt
  url = https://github.com/metaborg/strategoxt.git
  branch = java-bootstrap
[submodule "modelware"]
  path = modelware
  url = https://github.com/metaborg/spoofax-modelware.git
  branch = master
[submodule "lpg-runtime"]
  path = lpg-runtime
  url = https://github.com/metaborg/lpg-runtime.git
  branch = master
[submodule "shrike"]
  path = shrike
  url = https://github.com/metaborg/shrike.git
  branch = master
[submodule "spoofax-sunshine"]
  path = spoofax-sunshine
  url = https://github.com/metaborg/spoofax-sunshine.git
  branch = new-spoofax-plugin
 [submodule "spoofax-benchmark"]
  path = spoofax-benchmark
  url = https://github.com/metaborg/spoofax-benchmark.git
  branch = new-spoofax-plugin
[submodule "dynsem"]
  path = dynsem
  url = https://github.com/metaborg/dynsem.git
<<<<<<< HEAD
  branch = new-spoofax-plugin-new-build
=======
  branch = new-build-system
[submodule "spoofax-maven"]
  path = spoofax-maven
  url = https://github.com/metaborg/spoofax-maven.git
  branch = master
>>>>>>> 1fad1722
<|MERGE_RESOLUTION|>--- conflicted
+++ resolved
@@ -1,11 +1,7 @@
 [submodule "mb-rep"]
   path = mb-rep
   url = https://github.com/metaborg/mb-rep.git
-<<<<<<< HEAD
   branch = new-spoofax-plugin-new-build
-=======
-  branch = new-build-system
->>>>>>> 1fad1722
 [submodule "mb-exec"]
   path = mb-exec
   url = https://github.com/metaborg/mb-exec.git
@@ -21,19 +17,11 @@
 [submodule "runtime-libraries"]
   path = runtime-libraries
   url = https://github.com/metaborg/runtime-libraries.git
-<<<<<<< HEAD
   branch = new-spoofax-plugin-new-build
 [submodule "spoofax"]
   path = spoofax
   url = https://github.com/metaborg/spoofax.git
   branch = new-spoofax-plugin-new-build
-=======
-  branch = new-build-system
-[submodule "spoofax"]
-  path = spoofax
-  url = https://github.com/metaborg/spoofax.git
-  branch = new-build-system
->>>>>>> 1fad1722
 [submodule "spoofax-debug"]
   path = spoofax-debug
   url = https://github.com/metaborg/spoofax-debug.git
@@ -41,19 +29,11 @@
 [submodule "spoofax-deploy"]
   path = spoofax-deploy
   url = https://github.com/metaborg/spoofax-deploy.git
-<<<<<<< HEAD
   branch = new-spoofax-plugin-new-build
 [submodule "sdf"]
   path = sdf
   url = https://github.com/metaborg/sdf.git
   branch = new-spoofax-plugin-new-build
-=======
-  branch = new-build-system
-[submodule "sdf"]
-  path = sdf
-  url = https://github.com/metaborg/sdf.git
-  branch = new-build-system
->>>>>>> 1fad1722
 [submodule "rtg"]
   path = rtg
   url = https://github.com/metaborg/rtg.git
@@ -65,19 +45,11 @@
 [submodule "esv"]
   path = esv
   url = https://github.com/metaborg/esv.git
-<<<<<<< HEAD
   branch = new-spoofax-plugin-new-build
 [submodule "stratego"]
   path = stratego
   url = https://github.com/metaborg/stratego.git
   branch = new-spoofax-plugin-new-build
-=======
-  branch = new-build-system
-[submodule "stratego"]
-  path = stratego
-  url = https://github.com/metaborg/stratego.git
-  branch = new-build-system
->>>>>>> 1fad1722
 [submodule "aster"]
   path = aster
   url = https://github.com/metaborg/aster.git
@@ -85,7 +57,6 @@
 [submodule "nabl"]
   path = nabl
   url = https://github.com/metaborg/nabl.git
-<<<<<<< HEAD
   branch = new-spoofax-plugin-new-build
 [submodule "ts"]
   path = ts
@@ -95,17 +66,6 @@
   path = spt
   url = https://github.com/metaborg/spt.git
   branch = new-spoofax-plugin
-=======
-  branch = new-build-system
-[submodule "ts"]
-  path = ts
-  url = https://github.com/metaborg/ts.git
-  branch = new-build-system
-[submodule "spt"]
-  path = spt
-  url = https://github.com/metaborg/spt.git
-  branch = new-build-system
->>>>>>> 1fad1722
 [submodule "imp-patched"]
   path = imp-patched
   url = https://github.com/metaborg/imp-patched.git
@@ -137,12 +97,8 @@
 [submodule "dynsem"]
   path = dynsem
   url = https://github.com/metaborg/dynsem.git
-<<<<<<< HEAD
   branch = new-spoofax-plugin-new-build
-=======
-  branch = new-build-system
 [submodule "spoofax-maven"]
   path = spoofax-maven
   url = https://github.com/metaborg/spoofax-maven.git
-  branch = master
->>>>>>> 1fad1722
+  branch = master