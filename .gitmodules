--- conflicted
+++ resolved
@@ -1,86 +1,76 @@
 [submodule "mb-rep"]
-	path = mb-rep
-	url = https://github.com/metaborg/mb-rep.git
+  path = mb-rep
+  url = https://github.com/metaborg/mb-rep.git
 	branch = spoofax-release
 [submodule "mb-exec"]
   path = mb-exec
   url = https://github.com/metaborg/mb-exec.git
-  branch = spoofax-release
+	branch = spoofax-release
 [submodule "jsglr"]
-	path = jsglr
-	url = https://github.com/metaborg/jsglr.git
+  path = jsglr
+  url = https://github.com/metaborg/jsglr.git
 	branch = spoofax-release
 [submodule "runtime-libraries"]
-	path = runtime-libraries
-	url = https://github.com/metaborg/runtime-libraries.git
+  path = runtime-libraries
+  url = https://github.com/metaborg/runtime-libraries.git
 	branch = spoofax-release
 [submodule "spoofax"]
   path = spoofax
   url = https://github.com/metaborg/spoofax.git
-  branch = spoofax-release
+	branch = spoofax-release
 [submodule "releng"]
   path = releng
   url = https://github.com/metaborg/spoofax-deploy.git
-  branch = spoofax-release
+	branch = spoofax-release
 [submodule "sdf"]
   path = sdf
   url = https://github.com/metaborg/sdf.git
-  branch = spoofax-release
+	branch = spoofax-release
 [submodule "esv"]
-	path = esv
-	url = https://github.com/metaborg/esv.git
+  path = esv
+  url = https://github.com/metaborg/esv.git
 	branch = spoofax-release
 [submodule "stratego"]
   path = stratego
   url = https://github.com/metaborg/stratego.git
-  branch = spoofax-release
+	branch = spoofax-release
 [submodule "nabl"]
-	path = nabl
-	url = https://github.com/metaborg/nabl.git
+  path = nabl
+  url = https://github.com/metaborg/nabl.git
 	branch = spoofax-release
 [submodule "ts"]
-	path = ts
-	url = https://github.com/metaborg/ts.git
+  path = ts
+  url = https://github.com/metaborg/ts.git
 	branch = spoofax-release
 [submodule "spt"]
   path = spt
   url = https://github.com/metaborg/spt.git
-  branch = spoofax-release
+	branch = spoofax-release
 [submodule "strategoxt"]
   path = strategoxt
   url = https://github.com/metaborg/strategoxt.git
-  branch = spoofax-release
+	branch = spoofax-release
 [submodule "spoofax-sunshine"]
   path = spoofax-sunshine
   url = https://github.com/metaborg/spoofax-sunshine.git
-  branch = spoofax-release
+	branch = spoofax-release
 [submodule "dynsem"]
   path = dynsem
   url = https://github.com/metaborg/dynsem.git
-  branch = spoofax-release
+	branch = spoofax-release
 [submodule "spoofax-maven"]
   path = spoofax-maven
   url = https://github.com/metaborg/spoofax-maven.git
-  branch = spoofax-release
+	branch = spoofax-release
 [submodule "spoofax-eclipse"]
   path = spoofax-eclipse
   url = https://github.com/metaborg/spoofax-eclipse.git
-  branch = spoofax-release
+	branch = spoofax-release
 [submodule "spoofax-intellij"]
-<<<<<<< HEAD
-  path = spoofax-intellij
-  url = https://github.com/metaborg/spoofax-intellij.git
-  branch = spoofax-release
-[submodule "metaborg-coq"]
-  path = metaborg-coq
-  url = https://github.com/MetaBorgCube/metaborg-coq.git
-  branch = spoofax-release
-=======
 	path = spoofax-intellij
 	url = https://github.com/metaborg/spoofax-intellij.git
-	branch = master
+	branch = spoofax-release
 [submodule "metaborg-coq"]
 	path = metaborg-coq
 	url = https://github.com/MetaBorgCube/metaborg-coq.git
-	branch = master
->>>>>>> d72f298d
+	branch = spoofax-release