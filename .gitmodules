[submodule "mb-rep"]
	path = mb-rep
	url = https://github.com/metaborg/mb-rep.git
	branch = spoofax-release
[submodule "mb-exec"]
<<<<<<< HEAD
	path = mb-exec
	url = https://github.com/metaborg/mb-exec.git
	branch = spoofax-release
[submodule "mb-exec-deps"]
	path = mb-exec-deps
	url = https://github.com/metaborg/mb-exec-deps.git
	branch = spoofax-release
=======
  path = mb-exec
  url = https://github.com/metaborg/mb-exec.git
  branch = master
>>>>>>> 908a944b
[submodule "jsglr"]
	path = jsglr
	url = https://github.com/metaborg/jsglr.git
	branch = spoofax-release
[submodule "runtime-libraries"]
	path = runtime-libraries
	url = https://github.com/metaborg/runtime-libraries.git
	branch = spoofax-release
[submodule "spoofax"]
<<<<<<< HEAD
	path = spoofax
	url = https://github.com/metaborg/spoofax.git
	branch = spoofax-release
[submodule "spoofax-debug"]
	path = spoofax-debug
	url = https://github.com/metaborg/spoofax-debug.git
	branch = spoofax-release
[submodule "spoofax-deploy"]
	path = spoofax-deploy
	url = https://github.com/metaborg/spoofax-deploy.git
	branch = spoofax-release
[submodule "sdf"]
	path = sdf
	url = https://github.com/metaborg/sdf.git
	branch = spoofax-release
[submodule "rtg"]
	path = rtg
	url = https://github.com/metaborg/rtg.git
	branch = spoofax-release
[submodule "box"]
	path = box
	url = https://github.com/metaborg/box.git
	branch = spoofax-release
=======
  path = spoofax
  url = https://github.com/metaborg/spoofax.git
  branch = master
[submodule "releng"]
  path = releng
  url = https://github.com/metaborg/spoofax-deploy.git
  branch = master
[submodule "sdf"]
  path = sdf
  url = https://github.com/metaborg/sdf.git
  branch = master
>>>>>>> 908a944b
[submodule "esv"]
	path = esv
	url = https://github.com/metaborg/esv.git
	branch = spoofax-release
[submodule "stratego"]
<<<<<<< HEAD
	path = stratego
	url = https://github.com/metaborg/stratego.git
	branch = spoofax-release
[submodule "aster"]
	path = aster
	url = https://github.com/metaborg/aster.git
	branch = spoofax-release
=======
  path = stratego
  url = https://github.com/metaborg/stratego.git
  branch = master
>>>>>>> 908a944b
[submodule "nabl"]
	path = nabl
	url = https://github.com/metaborg/nabl.git
	branch = spoofax-release
[submodule "ts"]
	path = ts
	url = https://github.com/metaborg/ts.git
	branch = spoofax-release
[submodule "spt"]
<<<<<<< HEAD
	path = spt
	url = https://github.com/metaborg/spt.git
	branch = spoofax-release
[submodule "imp-patched"]
	path = imp-patched
	url = https://github.com/metaborg/imp-patched.git
	branch = spoofax-release
[submodule "strategoxt"]
	path = strategoxt
	url = https://github.com/metaborg/strategoxt.git
	branch = spoofax-release
[submodule "modelware"]
	path = modelware
	url = https://github.com/metaborg/spoofax-modelware.git
	branch = spoofax-release
[submodule "lpg-runtime"]
	path = lpg-runtime
	url = https://github.com/metaborg/lpg-runtime.git
	branch = spoofax-release
[submodule "shrike"]
	path = shrike
	url = https://github.com/metaborg/shrike.git
	branch = spoofax-release
[submodule "spoofax-sunshine"]
	path = spoofax-sunshine
	url = https://github.com/metaborg/spoofax-sunshine.git
	branch = spoofax-release
 [submodule "spoofax-benchmark"]
 	path = spoofax-benchmark
 	url = https://github.com/metaborg/spoofax-benchmark.git
 	branch = spoofax-release
[submodule "dynsem"]
	path = dynsem
	url = https://github.com/metaborg/dynsem.git
	branch = spoofax-release
=======
  path = spt
  url = https://github.com/metaborg/spt.git
  branch = master
[submodule "strategoxt"]
  path = strategoxt
  url = https://github.com/metaborg/strategoxt.git
  branch = master
[submodule "spoofax-sunshine"]
  path = spoofax-sunshine
  url = https://github.com/metaborg/spoofax-sunshine.git
  branch = master
[submodule "dynsem"]
  path = dynsem
  url = https://github.com/metaborg/dynsem.git
  branch = master
[submodule "spoofax-maven"]
  path = spoofax-maven
  url = https://github.com/metaborg/spoofax-maven.git
  branch = master
[submodule "spoofax-eclipse"]
  path = spoofax-eclipse
  url = https://github.com/metaborg/spoofax-eclipse.git
  branch = master
[submodule "spoofax-intellij"]
	path = spoofax-intellij
	url = https://github.com/metaborg/spoofax-intellij.git
	branch = master
>>>>>>> 908a944b
<|MERGE_RESOLUTION|>--- conflicted
+++ resolved
@@ -3,19 +3,9 @@
 	url = https://github.com/metaborg/mb-rep.git
 	branch = spoofax-release
 [submodule "mb-exec"]
-<<<<<<< HEAD
-	path = mb-exec
-	url = https://github.com/metaborg/mb-exec.git
-	branch = spoofax-release
-[submodule "mb-exec-deps"]
-	path = mb-exec-deps
-	url = https://github.com/metaborg/mb-exec-deps.git
-	branch = spoofax-release
-=======
   path = mb-exec
   url = https://github.com/metaborg/mb-exec.git
-  branch = master
->>>>>>> 908a944b
+  branch = spoofax-release
 [submodule "jsglr"]
 	path = jsglr
 	url = https://github.com/metaborg/jsglr.git
@@ -25,61 +15,25 @@
 	url = https://github.com/metaborg/runtime-libraries.git
 	branch = spoofax-release
 [submodule "spoofax"]
-<<<<<<< HEAD
-	path = spoofax
-	url = https://github.com/metaborg/spoofax.git
-	branch = spoofax-release
-[submodule "spoofax-debug"]
-	path = spoofax-debug
-	url = https://github.com/metaborg/spoofax-debug.git
-	branch = spoofax-release
-[submodule "spoofax-deploy"]
-	path = spoofax-deploy
-	url = https://github.com/metaborg/spoofax-deploy.git
-	branch = spoofax-release
-[submodule "sdf"]
-	path = sdf
-	url = https://github.com/metaborg/sdf.git
-	branch = spoofax-release
-[submodule "rtg"]
-	path = rtg
-	url = https://github.com/metaborg/rtg.git
-	branch = spoofax-release
-[submodule "box"]
-	path = box
-	url = https://github.com/metaborg/box.git
-	branch = spoofax-release
-=======
   path = spoofax
   url = https://github.com/metaborg/spoofax.git
-  branch = master
+  branch = spoofax-release
 [submodule "releng"]
   path = releng
   url = https://github.com/metaborg/spoofax-deploy.git
-  branch = master
+  branch = spoofax-release
 [submodule "sdf"]
   path = sdf
   url = https://github.com/metaborg/sdf.git
-  branch = master
->>>>>>> 908a944b
+  branch = spoofax-release
 [submodule "esv"]
 	path = esv
 	url = https://github.com/metaborg/esv.git
 	branch = spoofax-release
 [submodule "stratego"]
-<<<<<<< HEAD
-	path = stratego
-	url = https://github.com/metaborg/stratego.git
-	branch = spoofax-release
-[submodule "aster"]
-	path = aster
-	url = https://github.com/metaborg/aster.git
-	branch = spoofax-release
-=======
   path = stratego
   url = https://github.com/metaborg/stratego.git
-  branch = master
->>>>>>> 908a944b
+  branch = spoofax-release
 [submodule "nabl"]
 	path = nabl
 	url = https://github.com/metaborg/nabl.git
@@ -89,68 +43,30 @@
 	url = https://github.com/metaborg/ts.git
 	branch = spoofax-release
 [submodule "spt"]
-<<<<<<< HEAD
-	path = spt
-	url = https://github.com/metaborg/spt.git
-	branch = spoofax-release
-[submodule "imp-patched"]
-	path = imp-patched
-	url = https://github.com/metaborg/imp-patched.git
-	branch = spoofax-release
-[submodule "strategoxt"]
-	path = strategoxt
-	url = https://github.com/metaborg/strategoxt.git
-	branch = spoofax-release
-[submodule "modelware"]
-	path = modelware
-	url = https://github.com/metaborg/spoofax-modelware.git
-	branch = spoofax-release
-[submodule "lpg-runtime"]
-	path = lpg-runtime
-	url = https://github.com/metaborg/lpg-runtime.git
-	branch = spoofax-release
-[submodule "shrike"]
-	path = shrike
-	url = https://github.com/metaborg/shrike.git
-	branch = spoofax-release
-[submodule "spoofax-sunshine"]
-	path = spoofax-sunshine
-	url = https://github.com/metaborg/spoofax-sunshine.git
-	branch = spoofax-release
- [submodule "spoofax-benchmark"]
- 	path = spoofax-benchmark
- 	url = https://github.com/metaborg/spoofax-benchmark.git
- 	branch = spoofax-release
-[submodule "dynsem"]
-	path = dynsem
-	url = https://github.com/metaborg/dynsem.git
-	branch = spoofax-release
-=======
   path = spt
   url = https://github.com/metaborg/spt.git
-  branch = master
+  branch = spoofax-release
 [submodule "strategoxt"]
   path = strategoxt
   url = https://github.com/metaborg/strategoxt.git
-  branch = master
+  branch = spoofax-release
 [submodule "spoofax-sunshine"]
   path = spoofax-sunshine
   url = https://github.com/metaborg/spoofax-sunshine.git
-  branch = master
+  branch = spoofax-release
 [submodule "dynsem"]
   path = dynsem
   url = https://github.com/metaborg/dynsem.git
-  branch = master
+  branch = spoofax-release
 [submodule "spoofax-maven"]
   path = spoofax-maven
   url = https://github.com/metaborg/spoofax-maven.git
-  branch = master
+  branch = spoofax-release
 [submodule "spoofax-eclipse"]
   path = spoofax-eclipse
   url = https://github.com/metaborg/spoofax-eclipse.git
-  branch = master
+  branch = spoofax-release
 [submodule "spoofax-intellij"]
 	path = spoofax-intellij
 	url = https://github.com/metaborg/spoofax-intellij.git
-	branch = master
->>>>>>> 908a944b
+	branch = spoofax-release