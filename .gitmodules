[submodule "mb-rep"]
  path = mb-rep
  url = https://github.com/metaborg/mb-rep.git
  branch = in4303
[submodule "mb-exec"]
  path = mb-exec
  url = https://github.com/metaborg/mb-exec.git
  branch = in4303
[submodule "jsglr"]
  path = jsglr
  url = https://github.com/metaborg/jsglr.git
  branch = in4303
[submodule "runtime-libraries"]
  path = runtime-libraries
  url = https://github.com/metaborg/runtime-libraries.git
  branch = in4303
[submodule "spoofax"]
  path = spoofax
  url = https://github.com/metaborg/spoofax.git
  branch = in4303
[submodule "releng"]
  path = releng
  url = https://github.com/metaborg/spoofax-deploy.git
  branch = in4303
[submodule "sdf"]
  path = sdf
  url = https://github.com/metaborg/sdf.git
  branch = in4303
[submodule "esv"]
  path = esv
  url = https://github.com/metaborg/esv.git
  branch = in4303
[submodule "stratego"]
  path = stratego
  url = https://github.com/metaborg/stratego.git
  branch = in4303
[submodule "nabl"]
  path = nabl
  url = https://github.com/metaborg/nabl.git
  branch = in4303
[submodule "ts"]
  path = ts
  url = https://github.com/metaborg/ts.git
  branch = in4303
[submodule "spt"]
  path = spt
  url = https://github.com/metaborg/spt.git
  branch = in4303
[submodule "strategoxt"]
  path = strategoxt
  url = https://github.com/metaborg/strategoxt.git
  branch = in4303
[submodule "spoofax-sunshine"]
  path = spoofax-sunshine
  url = https://github.com/metaborg/spoofax-sunshine.git
  branch = in4303
[submodule "dynsem"]
  path = dynsem
  url = https://github.com/metaborg/dynsem.git
  branch = in4303
[submodule "spoofax-maven"]
  path = spoofax-maven
  url = https://github.com/metaborg/spoofax-maven.git
  branch = in4303
[submodule "spoofax-eclipse"]
  path = spoofax-eclipse
  url = https://github.com/metaborg/spoofax-eclipse.git
  branch = in4303
[submodule "spoofax-intellij"]
<<<<<<< HEAD
  path = spoofax-intellij
  url = https://github.com/metaborg/spoofax-intellij.git
  branch = in4303
=======
	path = spoofax-intellij
	url = https://github.com/metaborg/spoofax-intellij.git
	branch = master
[submodule "metaborg-coq"]
	path = metaborg-coq
	url = https://github.com/MetaBorgCube/metaborg-coq.git
	branch = master
>>>>>>> 500e74a4
<|MERGE_RESOLUTION|>--- conflicted
+++ resolved
@@ -67,16 +67,10 @@
   url = https://github.com/metaborg/spoofax-eclipse.git
   branch = in4303
 [submodule "spoofax-intellij"]
-<<<<<<< HEAD
   path = spoofax-intellij
   url = https://github.com/metaborg/spoofax-intellij.git
   branch = in4303
-=======
-	path = spoofax-intellij
-	url = https://github.com/metaborg/spoofax-intellij.git
-	branch = master
 [submodule "metaborg-coq"]
-	path = metaborg-coq
-	url = https://github.com/MetaBorgCube/metaborg-coq.git
-	branch = master
->>>>>>> 500e74a4
+  path = metaborg-coq
+  url = https://github.com/MetaBorgCube/metaborg-coq.git
+  branch = master